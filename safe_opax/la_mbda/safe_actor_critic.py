--- conflicted
+++ resolved
@@ -207,22 +207,11 @@
         safety_discount,
         lambda_,
     )
-<<<<<<< HEAD
     objective = objective_sentiment(lambda_values)
     loss = -objective
-=======
-    reward_objective_model = sentiment.ObjectiveModel(
-        lambda_values, current_step(trajectories.next_state)
-    )
-    cost_objective_model = sentiment.ObjectiveModel(
-        safety_lambda_values, current_step(trajectories.next_state)
-    )
-    # Plus variance of values for exploration?
-    loss = -lambda_values.mean()
->>>>>>> fdccfff7
     constraint = safety_budget - safety_lambda_values.mean()
     return ActorEvaluation(
-        trajectories.next_state,
+        current_step(trajectories.next_state),
         lambda_values,
         safety_lambda_values,
         loss,
