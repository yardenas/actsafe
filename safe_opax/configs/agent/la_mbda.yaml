defaults:
  - penalizer/lagrangian

name: lambda
replay_buffer:
  batch_size: 32
  sequence_length: 50
  capacity: 1000
sentiment:
  ensemble_size: 5
  model_initialization_scale: 10.
  critics_initialization_scale: 10.
model:
  hidden_size: 200
  stochastic_size: 60
  deterministic_size: 200
actor:
  n_layers: 4
  hidden_size: 400
  init_stddev: 1.
critic:
  n_layers: 3
  hidden_size: 400
actor_optimizer:
  lr: 5e-5
  eps: 1e-5
  clip: 50.0
critic_optimizer:
  lr: 5e-5
  eps: 1e-5
  clip: 50.0
safety_critic_optimizer:
  lr: 5e-5
  eps: 1e-5
  clip: 50.0
model_optimizer:
  lr: 3e-4
  eps: 1e-5
  clip: 5.0
discount: 0.99
safety_discount: 0.99
lambda_: 0.97
plan_horizon: 15
update_steps: 10
train_every: 10
beta: 1.0
free_nats: 1.
kl_mix: 0.8
<<<<<<< HEAD
safety_slack: 0.
=======
safety_slack: 0.
ensemble_size: 5
evaluate_model: false
>>>>>>> 5c1907ac
<|MERGE_RESOLUTION|>--- conflicted
+++ resolved
@@ -1,5 +1,3 @@
-defaults:
-  - penalizer/lagrangian
 
 name: lambda
 replay_buffer:
@@ -46,10 +44,5 @@
 beta: 1.0
 free_nats: 1.
 kl_mix: 0.8
-<<<<<<< HEAD
 safety_slack: 0.
-=======
-safety_slack: 0.
-ensemble_size: 5
-evaluate_model: false
->>>>>>> 5c1907ac
+evaluate_model: false