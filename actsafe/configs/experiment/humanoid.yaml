# @package _global_
defaults:
  - override /environment: humanoid_bench

training:
  epochs: 200
  safe: true
  action_repeat: 4
  parallel_envs: 5
  safety_budget: 100

agent:
  exploration_steps: 500000
  exploration_strategy: opax
<<<<<<< HEAD
  safety_slack: 40
=======
  safety_slack: 40
>>>>>>> 7a66c8ae
<|MERGE_RESOLUTION|>--- conflicted
+++ resolved
@@ -12,8 +12,4 @@
 agent:
   exploration_steps: 500000
   exploration_strategy: opax
-<<<<<<< HEAD
   safety_slack: 40
-=======
-  safety_slack: 40
->>>>>>> 7a66c8ae
